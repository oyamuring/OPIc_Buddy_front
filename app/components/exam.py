import sys
import os
project_root = os.path.abspath(os.path.join(os.path.dirname(__file__), "..", ".."))
if project_root not in sys.path:
    sys.path.insert(0, project_root)

import random
import asyncio
from typing import List, Dict
from quest import make_questions
from .survey import get_survey_data, get_user_profile, KO_EN_MAPPING # 이미 수정됨urvey import get_survey_data, get_user_profile, KO_EN_MAPPING


# ========================
# Helper Functions
# ========================
def get_survey_topics_from_data() -> Dict[str, List[str]]:
    """
    Extracts all possible survey topics from the opic_data to be used for the exam.
    """
    # Assuming the opic_data dictionary from quest.py is accessible here
    # or that a similar function exists to retrieve it.
    # For this example, we'll use a placeholder structure based on the provided JSON.
    topic_structure = {
        "survey": [
            "have work experience", "living alone in a house/apartment", "living with friends in a house/apartment",
            "living with family in a house/apartment", "dormitory", "military barracks", "student",
            "museum", "watching sports", "TV", "watching cooking programs", "driving", "club", "park",
            "Improving living space", "texting friends", "watching reality shows", "spa/massage shop",
            "camping", "performance", "bar/pub", "billiard", "test preparation", "news", "shopping",
            "beach", "volunteering", "chess", "cafe", "SNS", "movies", "game", "concert", "health",
            "searching job", "reading books to children", "music", "musical instruments", "dancing",
            "writing", "drawing", "cooking", "pets", "reading", "investing", "travel magazine", "singing",
            "basketball", "baseball/softball", "soccer", "american football", "hockey", "cricket",
            "golf", "volleyball", "tennis", "badminton", "table tennis", "swimming", "bicycling",
            "skiing/snowboarding", "ice skating", "jogging", "walking", "yoga", "hiking/trekking",
            "fishing", "taekwondo", "taking fitness classes", "do not exercise",
            "domestic business trip", "overseas business trip", "staycation", "domestic travel",
            "international travel", "newspaper", "taking photos"
        ],
        "role_play": [
            "Getting Ready for Traveling", "Cancelling Appointment", "Item Purchase"
        ],
        "random_question": [
            "technology", "industry", "recycling", "weather"
        ]
    }
    return topic_structure


def get_mapped_survey_topics() -> List[str]:
    """
    Gets the user's selected survey topics from survey.py's session state
    and maps them to their English equivalents.
    """
    survey_data = get_survey_data()
    selected_topics = []

    # Get topics from work, living, and education
    if "work" in survey_data and survey_data["work"].get("field"):
        selected_topics.append(survey_data["work"]["field"])
    if "living" in survey_data:
        selected_topics.append(survey_data["living"])
    if "education" in survey_data and survey_data["education"].get("is_student"):
        selected_topics.append(survey_data["education"]["is_student"])

    # Get topics from multiple-choice activities
    activities = survey_data.get("activities", {})
    for category in ["leisure", "hobbies", "sports", "travel"]:
        selected_topics.extend(activities.get(category, []))

    return [topic for topic in selected_topics if topic]


# ========================
# Main Exam Generation Logic
# ========================
async def create_opic_exam() -> List[str]:
    """
    Generates a full 15-question OPIc-style exam based on the survey results.
    The structure is:
    1.  Self-introduction (1 question)
    2-10. Three sets of 3 questions each from the user's selected survey topics.
    11-13. One set of 3 questions from the 'role-play' category.
    14-15. Two questions from the 'random_question' category.

    Returns:
        A list of 15 questions for the exam.
    """
    exam_questions = []

    # Get user's level from survey data
    survey_data = get_survey_data()
    user_level = survey_data.get("self_assessment", "level_5")

    # 1. Self-introduction (1 question)
    exam_questions.append("Tell me about yourself.")

    # 2-10. Survey questions (3 sets of 3 questions)
    user_survey_topics = get_mapped_survey_topics()

    # Filter out empty or duplicate topics
    unique_topics = list(set(user_survey_topics))

    # Ensure we have at least 3 unique topics to pull from
    if len(unique_topics) >= 3:
        topics_for_exam = random.sample(unique_topics, 3)
    else:
        # If not enough survey topics were selected, fall back to a default set
        all_survey_topics = get_survey_topics_from_data()["survey"]
        topics_for_exam = random.sample(all_survey_topics, 3)

    for topic in topics_for_exam:
        questions = await make_questions(topic, 'survey', user_level, 3)
        exam_questions.extend(questions)

    # 11-13. Role-play questions (3 questions)
    role_play_topics = get_survey_topics_from_data()["role_play"]
    role_play_topic = random.choice(role_play_topics)
    role_play_questions = await make_questions(role_play_topic, 'role_play', user_level, 3)
    exam_questions.extend(role_play_questions)

    # 14-15. Random questions (2 questions)
    random_question_topics = get_survey_topics_from_data()["random_question"]
    random_topic = random.choice(random_question_topics)
    random_questions = await make_questions(random_topic, 'random_question', user_level, 2)
    exam_questions.extend(random_questions)

    return exam_questions


<<<<<<< HEAD
# This part would be used to run the generation logic
# and is where the streamlit app would get the questions.
async def get_final_questions_for_streamlit():
    """
    An entry point for the Streamlit app to get the final exam questions.
    """
    final_questions = await create_opic_exam()
    return final_questions
=======
def build_opic_questions_with_openai_from_exam(
    seed: int | None = None,
    model: str = "gpt-4o-mini",
    client: OpenAI | None = None
) -> list[str]:
 
    """
    - OpenAI로 레벨에 맞춘 최종 15문항 생성 (백업/하드코딩 없음; 실패 시 예외)
    """
    if "survey_data" not in st.session_state or not st.session_state.survey_data:
        raise RuntimeError("설문 데이터가 없습니다. survey를 완료하세요.")

    data = st.session_state.survey_data
    level_any = data.get("self_assessment")  # 예: "level_4" 또는 "레벨 4"
    level_k = _parse_level(level_any)

    # 설문 응답에서 사용할 키들(activities의 영어 리스트)
    acts = st.session_state.survey_data.get("activities", {})
    survey_answers_en = []
    for key in ("leisure", "hobbies", "sports", "travel"):
        vals = acts.get(key, [])
        if isinstance(vals, list):
            survey_answers_en.extend([str(v) for v in vals])

    if not survey_answers_en:
        raise RuntimeError("설문 활동 선택이 비어 있습니다. Step 4에서 항목을 선택하세요.")

    survey_answers_ko = _to_korean_originals(survey_answers_en)  # ★ 변환
    db_examples = build_opic_exam(survey_answers=survey_answers_ko, seed=seed)

    # 사용자 요약(선택): survey.py의 get_user_profile()이 있다면 활용
    try:
        from app.components.survey import get_user_profile  # 경로 프로젝트에 맞게
        user_profile = get_user_profile()
    except Exception:
        user_profile = ""

    # OpenAI에 레벨/컨텍스트/프로필 반영해 최종 15문항 생성
    messages = _mk_exam_prompt(level_k, db_examples, user_profile)
    out = _openai_json(messages, model=model, client=client, temperature=0.6)

    # 빈 문자열 제거, 중복 제거, 15개만 사용 (항상 15개로 맞춤)
    cleaned = []
    seen = set()
    for q in out.get("questions", []):
        if not isinstance(q, str):
            continue
        q = q.strip()
        if not q or q in seen:
            continue
        seen.add(q)
        cleaned.append(q)
        if len(cleaned) == 15:
            break
    # 혹시라도 남아있을 수 있는 15개 체크 및 예외 발생 코드 완전 제거
    while len(cleaned) < 15:
        cleaned.append("")
    if len(cleaned) > 15:
        cleaned = cleaned[:15]
    return cleaned

def ensure_exam_questions_openai(seed: int | None = None, model: str = "gpt-4o-mini"):
    """세션에 exam_questions가 없으면 생성해서 넣는다."""
    if st.session_state.get("exam_questions"):
        return
    client = OpenAI()
    qs = build_opic_questions_with_openai_from_exam(seed=seed, model=model, client=client)
    st.session_state.exam_questions = qs
>>>>>>> 54964da1

# main에 넘길거
import streamlit as st
from app.utils.voice_utils import VoiceManager, unified_answer_input

def show_exam():
<<<<<<< HEAD
    questions = st.session_state.get("exam_questions", [])
    exam_idx = st.session_state.get("exam_idx", 0)
=======
>>>>>>> 54964da1

    if exam_idx >= len(questions):
        st.success("✅ You've completed the mock exam!")
        if st.button("🔍 Get Feedback"):
            st.session_state.stage = "feedback"
            st.rerun()
        return

<<<<<<< HEAD
    # 현재 질문
    current_question = questions[exam_idx]

    st.title(f"🗣️ Question {exam_idx + 1} of {len(questions)}")

    # 질문 표시 + TTS 재생 버튼
    st.markdown(f"**{current_question}**")
    voice_manager = VoiceManager()

    col1, col2 = st.columns([2, 1])
    with col2:
        if st.button("🔊 문제 들려줘", key=f"tts_q_{exam_idx}"):
            voice_manager.play_question_audio(current_question)

    # 답변 입력 (음성 + 텍스트 통합)
    answer = unified_answer_input(exam_idx, current_question)

    # 버튼
    col1, col2 = st.columns([1, 1])
    with col1:
        if st.button("➡️ Next", key=f"next_btn_{exam_idx}"):
            if answer.strip():
                st.session_state.exam_answers.append(answer.strip())
                st.session_state.user_input = ""
                st.session_state.exam_idx += 1
                st.rerun()
            else:
                st.warning("⚠️ 답변을 입력하거나 녹음해 주세요.")

    with col2:
        if st.button("🧹 Clear Answer", key=f"clear_btn_{exam_idx}"):
            st.session_state[f"ans_{exam_idx}"] = ""
            st.session_state[f"text_input_{exam_idx}"] = ""
            st.session_state[f"audio_data_{exam_idx}"] = None
            st.session_state.user_input = ""
            st.rerun()
=======
    # ===== 개발자 모드 (메인 화면) =====
    dev_mode = st.toggle("개발자 모드", value=False, key="dev_mode_main")
    if dev_mode:
        st.markdown("---")
        st.subheader("[개발자모드] 사용자가 선택한 Survey 데이터")
        st.json(st.session_state.get("survey_data", {}))
        st.subheader("[개발자모드] OpenAI가 생성한 질문 리스트")
        st.write(qs)
        st.markdown("---")

    if ("exam_answers" not in st.session_state
            or not isinstance(st.session_state.exam_answers, list)
            or len(st.session_state.exam_answers) != len(qs)):
        st.session_state.exam_answers = [""] * len(qs)

    if "exam_idx" not in st.session_state:
        st.session_state.exam_idx = 0

    idx = st.session_state.exam_idx
    if idx < 0 or idx >= len(qs):
        idx = 0
        st.session_state.exam_idx = 0

    # ===== 상단 진행 바 =====
    progress = (idx + 1) / len(qs)
    st.markdown(
        f"""
        <div style='margin-bottom: 8px; margin-top: 2px;'>
            <div style='width: 100%; height: 7px; background: #f3f4f6; border-radius: 5px; position: relative; overflow: hidden;'>
                <div style='height: 100%; width: {progress*100:.1f}%; background: linear-gradient(90deg, #3b82f6 60%, #60a5fa 100%); border-radius: 5px; transition: width 0.4s;'></div>
            </div>
        </div>
        <div style='font-size: 1.08rem; font-weight: 600; color: #222; margin-bottom: 8px;'>
            Question {idx + 1} / {len(qs)}
        </div>
        """,
        unsafe_allow_html=True
    )



    from app.utils.voice_utils import VoiceManager, unified_answer_input
    voice_manager = VoiceManager()

    # 문제 오디오를 항상 새로 생성하여 즉시 재생
    audio_bytes = voice_manager.text_to_speech(qs[idx])
    st.session_state[f"audio_bytes_{idx}"] = audio_bytes



    # ===== 문제듣기(음성 재생) 버튼 및 chacha.gif 제어 =====
    play_key = f"play_audio_{idx}"
    if play_key not in st.session_state:
        st.session_state[play_key] = False

    col_audio, col_gif = st.columns([2, 1])
    with col_audio:
        if st.button("🔊 문제 듣기", key=f"audio_btn_{idx}"):
            st.session_state[play_key] = True
    import random
    if st.session_state[play_key]:
        st.audio(audio_bytes, format='audio/mp3', start_time=0)
        st.success("문제를 재생합니다!")
        with col_gif:
            st.markdown("<div style='height: 10px'></div>", unsafe_allow_html=True)
            gif_url = f"app/chacha.gif?t={random.randint(1, 1_000_000)}"
            st.markdown(f"<img src='{gif_url}' width='228' style='display:block;margin:auto;' />", unsafe_allow_html=True)
            st.markdown("<div style='height: 10px'></div>", unsafe_allow_html=True)
    else:
        with col_gif:
            st.markdown("<div style='height: 48px'></div>", unsafe_allow_html=True)

    # ===== 문제 텍스트 보기 토글 =====
    show_text = st.toggle("📝 문제 텍스트 보기", value=False, key=f"show_text_{idx}")
    if show_text:
        st.markdown(f"<div style='font-size:1.18rem; font-weight:600; color:#222;'>{qs[idx]}</div>", unsafe_allow_html=True)
        st.markdown("<div style='height: 8px'></div>", unsafe_allow_html=True)

    # ===== 답변 입력 (음성+텍스트 통합) =====
    from app.utils.voice_utils import auto_convert_audio_if_needed
    answer = unified_answer_input(idx, qs[idx])
    # 항상 최신 답변을 exam_answers에 저장
    st.session_state.exam_answers[idx] = answer
    # 음성 파일도 별도 리스트로 관리 (피드백에서 재생용)
    if 'answer_audio_files' not in st.session_state:
        st.session_state['answer_audio_files'] = [None] * len(qs)
    audio_key = f"audio_data_{idx}"
    if audio_key in st.session_state:
        st.session_state['answer_audio_files'][idx] = st.session_state[audio_key]

    # ===== 네비게이션 버튼 =====
    col1, col2 = st.columns([1,1])
    with col1:
        if st.button("← Back", disabled=(idx == 0)):
            st.session_state.exam_idx -= 1
            st.rerun()
    with col2:
        if idx == len(qs) - 1:
            # 마지막 문제: Finish
            if st.button("Finish"):
                # 마지막 답변도 자동 변환 시도 (음성만 있고 텍스트 없을 때)
                final_answer = auto_convert_audio_if_needed(idx)
                st.session_state.exam_answers[idx] = final_answer
                # 음성 파일도 저장
                if audio_key in st.session_state:
                    st.session_state['answer_audio_files'][idx] = st.session_state[audio_key]
                st.session_state.stage = "feedback"
                st.rerun()
        else:
            if st.button("Next →"):
                # 다음 문제로 넘어갈 때도 자동 변환 시도
                final_answer = auto_convert_audio_if_needed(idx)
                st.session_state.exam_answers[idx] = final_answer
                # 음성 파일도 저장
                if audio_key in st.session_state:
                    st.session_state['answer_audio_files'][idx] = st.session_state[audio_key]
                st.session_state.exam_idx += 1
                st.rerun()
>>>>>>> 54964da1
<|MERGE_RESOLUTION|>--- conflicted
+++ resolved
@@ -1,26 +1,38 @@
+# -*- coding: utf-8 -*-
+"""
+OPIc Exam Page (feature/opic-questions 우선)
+- 설문 기반 15문항 생성(create_opic_exam)
+- Streamlit 화면(show_exam)
+- GIF 재생: base64/HTML로 확실히 움직이게 처리
+"""
+
+import os
 import sys
-import os
+import random
+import asyncio
+import base64
+from typing import List, Dict
+
+# --- 프로젝트 루트 경로 추가 (필요 시) ---
 project_root = os.path.abspath(os.path.join(os.path.dirname(__file__), "..", ".."))
 if project_root not in sys.path:
     sys.path.insert(0, project_root)
 
-import random
-import asyncio
-from typing import List, Dict
+import streamlit as st
+
+# 내부 모듈
 from quest import make_questions
-from .survey import get_survey_data, get_user_profile, KO_EN_MAPPING # 이미 수정됨urvey import get_survey_data, get_user_profile, KO_EN_MAPPING
-
+from .survey import get_survey_data, get_user_profile, KO_EN_MAPPING  # ← 오타/중복 주석 제거
+from app.utils.voice_utils import VoiceManager, unified_answer_input  # 음성 유틸
 
 # ========================
 # Helper Functions
 # ========================
 def get_survey_topics_from_data() -> Dict[str, List[str]]:
     """
-    Extracts all possible survey topics from the opic_data to be used for the exam.
-    """
-    # Assuming the opic_data dictionary from quest.py is accessible here
-    # or that a similar function exists to retrieve it.
-    # For this example, we'll use a placeholder structure based on the provided JSON.
+    Extracts all possible survey topics to be used for the exam.
+    (feature/opic-questions 분기에서 쓰던 기본 구조 유지)
+    """
     topic_structure = {
         "survey": [
             "have work experience", "living alone in a house/apartment", "living with friends in a house/apartment",
@@ -56,7 +68,6 @@
     survey_data = get_survey_data()
     selected_topics = []
 
-    # Get topics from work, living, and education
     if "work" in survey_data and survey_data["work"].get("field"):
         selected_topics.append(survey_data["work"]["field"])
     if "living" in survey_data:
@@ -64,7 +75,6 @@
     if "education" in survey_data and survey_data["education"].get("is_student"):
         selected_topics.append(survey_data["education"]["is_student"])
 
-    # Get topics from multiple-choice activities
     activities = survey_data.get("activities", {})
     for category in ["leisure", "hobbies", "sports", "travel"]:
         selected_topics.extend(activities.get(category, []))
@@ -73,40 +83,31 @@
 
 
 # ========================
-# Main Exam Generation Logic
+# Exam Generation (feature branch)
 # ========================
 async def create_opic_exam() -> List[str]:
     """
     Generates a full 15-question OPIc-style exam based on the survey results.
-    The structure is:
-    1.  Self-introduction (1 question)
-    2-10. Three sets of 3 questions each from the user's selected survey topics.
-    11-13. One set of 3 questions from the 'role-play' category.
-    14-15. Two questions from the 'random_question' category.
-
-    Returns:
-        A list of 15 questions for the exam.
-    """
-    exam_questions = []
-
-    # Get user's level from survey data
+    1: 자기소개 1문항
+    2-10: 설문 기반 3세트 x 각 3문항
+    11-13: 롤플레이 3문항
+    14-15: 랜덤 2문항
+    """
+    exam_questions: List[str] = []
+
     survey_data = get_survey_data()
     user_level = survey_data.get("self_assessment", "level_5")
 
-    # 1. Self-introduction (1 question)
+    # 1. Self-introduction
     exam_questions.append("Tell me about yourself.")
 
-    # 2-10. Survey questions (3 sets of 3 questions)
+    # 2-10. Survey topics (3 topics x 3 questions)
     user_survey_topics = get_mapped_survey_topics()
-
-    # Filter out empty or duplicate topics
-    unique_topics = list(set(user_survey_topics))
-
-    # Ensure we have at least 3 unique topics to pull from
+    unique_topics = list({t for t in user_survey_topics if t})
+
     if len(unique_topics) >= 3:
         topics_for_exam = random.sample(unique_topics, 3)
     else:
-        # If not enough survey topics were selected, fall back to a default set
         all_survey_topics = get_survey_topics_from_data()["survey"]
         topics_for_exam = random.sample(all_survey_topics, 3)
 
@@ -114,13 +115,13 @@
         questions = await make_questions(topic, 'survey', user_level, 3)
         exam_questions.extend(questions)
 
-    # 11-13. Role-play questions (3 questions)
+    # 11-13. Role-play (3 questions)
     role_play_topics = get_survey_topics_from_data()["role_play"]
     role_play_topic = random.choice(role_play_topics)
     role_play_questions = await make_questions(role_play_topic, 'role_play', user_level, 3)
     exam_questions.extend(role_play_questions)
 
-    # 14-15. Random questions (2 questions)
+    # 14-15. Random (2 questions)
     random_question_topics = get_survey_topics_from_data()["random_question"]
     random_topic = random.choice(random_question_topics)
     random_questions = await make_questions(random_topic, 'random_question', user_level, 2)
@@ -129,96 +130,45 @@
     return exam_questions
 
 
-<<<<<<< HEAD
-# This part would be used to run the generation logic
-# and is where the streamlit app would get the questions.
-async def get_final_questions_for_streamlit():
-    """
-    An entry point for the Streamlit app to get the final exam questions.
-    """
-    final_questions = await create_opic_exam()
-    return final_questions
-=======
-def build_opic_questions_with_openai_from_exam(
-    seed: int | None = None,
-    model: str = "gpt-4o-mini",
-    client: OpenAI | None = None
-) -> list[str]:
- 
-    """
-    - OpenAI로 레벨에 맞춘 최종 15문항 생성 (백업/하드코딩 없음; 실패 시 예외)
-    """
-    if "survey_data" not in st.session_state or not st.session_state.survey_data:
-        raise RuntimeError("설문 데이터가 없습니다. survey를 완료하세요.")
-
-    data = st.session_state.survey_data
-    level_any = data.get("self_assessment")  # 예: "level_4" 또는 "레벨 4"
-    level_k = _parse_level(level_any)
-
-    # 설문 응답에서 사용할 키들(activities의 영어 리스트)
-    acts = st.session_state.survey_data.get("activities", {})
-    survey_answers_en = []
-    for key in ("leisure", "hobbies", "sports", "travel"):
-        vals = acts.get(key, [])
-        if isinstance(vals, list):
-            survey_answers_en.extend([str(v) for v in vals])
-
-    if not survey_answers_en:
-        raise RuntimeError("설문 활동 선택이 비어 있습니다. Step 4에서 항목을 선택하세요.")
-
-    survey_answers_ko = _to_korean_originals(survey_answers_en)  # ★ 변환
-    db_examples = build_opic_exam(survey_answers=survey_answers_ko, seed=seed)
-
-    # 사용자 요약(선택): survey.py의 get_user_profile()이 있다면 활용
-    try:
-        from app.components.survey import get_user_profile  # 경로 프로젝트에 맞게
-        user_profile = get_user_profile()
-    except Exception:
-        user_profile = ""
-
-    # OpenAI에 레벨/컨텍스트/프로필 반영해 최종 15문항 생성
-    messages = _mk_exam_prompt(level_k, db_examples, user_profile)
-    out = _openai_json(messages, model=model, client=client, temperature=0.6)
-
-    # 빈 문자열 제거, 중복 제거, 15개만 사용 (항상 15개로 맞춤)
-    cleaned = []
-    seen = set()
-    for q in out.get("questions", []):
-        if not isinstance(q, str):
-            continue
-        q = q.strip()
-        if not q or q in seen:
-            continue
-        seen.add(q)
-        cleaned.append(q)
-        if len(cleaned) == 15:
-            break
-    # 혹시라도 남아있을 수 있는 15개 체크 및 예외 발생 코드 완전 제거
-    while len(cleaned) < 15:
-        cleaned.append("")
-    if len(cleaned) > 15:
-        cleaned = cleaned[:15]
-    return cleaned
-
-def ensure_exam_questions_openai(seed: int | None = None, model: str = "gpt-4o-mini"):
-    """세션에 exam_questions가 없으면 생성해서 넣는다."""
-    if st.session_state.get("exam_questions"):
-        return
-    client = OpenAI()
-    qs = build_opic_questions_with_openai_from_exam(seed=seed, model=model, client=client)
-    st.session_state.exam_questions = qs
->>>>>>> 54964da1
-
-# main에 넘길거
-import streamlit as st
-from app.utils.voice_utils import VoiceManager, unified_answer_input
-
+async def get_final_questions_for_streamlit() -> List[str]:
+    """Streamlit에서 최종 15문항 불러올 엔트리 포인트."""
+    return await create_opic_exam()
+
+
+# ========================
+# GIF Utilities (확실히 움직이게)
+# ========================
+def _gif_to_base64_html(gif_path: str, width: int | None = None) -> str:
+    """GIF 파일을 base64 data-URI로 변환해 <img> HTML 반환."""
+    if not os.path.exists(gif_path):
+        # 경로가 상대라면 Streamlit 실행 위치 기준이라 종종 꼬임 → 프로젝트 루트도 시도
+        alt = os.path.join(project_root, gif_path)
+        gif_path = alt if os.path.exists(alt) else gif_path
+
+    with open(gif_path, "rb") as f:
+        b64 = base64.b64encode(f.read()).decode("utf-8")
+    size_attr = f" width='{width}'" if width else ""
+    return f"<img src='data:image/gif;base64,{b64}'{size_attr} style='display:block;margin:auto;' />"
+
+
+# ========================
+# Streamlit Page
+# ========================
 def show_exam():
-<<<<<<< HEAD
-    questions = st.session_state.get("exam_questions", [])
-    exam_idx = st.session_state.get("exam_idx", 0)
-=======
->>>>>>> 54964da1
+    # 세션 준비
+    if "exam_questions" not in st.session_state or not st.session_state["exam_questions"]:
+        # 최초 진입 시 비동기 생성
+        with st.spinner("문제를 생성하는 중..."):
+            qs = asyncio.run(get_final_questions_for_streamlit())
+        st.session_state["exam_questions"] = qs
+
+    if "exam_answers" not in st.session_state or not isinstance(st.session_state["exam_answers"], list):
+        st.session_state["exam_answers"] = []
+    if "exam_idx" not in st.session_state:
+        st.session_state["exam_idx"] = 0
+
+    questions = st.session_state["exam_questions"]
+    exam_idx = st.session_state["exam_idx"]
 
     if exam_idx >= len(questions):
         st.success("✅ You've completed the mock exam!")
@@ -227,29 +177,52 @@
             st.rerun()
         return
 
-<<<<<<< HEAD
-    # 현재 질문
     current_question = questions[exam_idx]
 
-    st.title(f"🗣️ Question {exam_idx + 1} of {len(questions)}")
-
-    # 질문 표시 + TTS 재생 버튼
+    # 상단 진행 상태
+    st.title(f"🗣️ Question {exam_idx + 1} / {len(questions)}")
+    st.progress((exam_idx + 1) / len(questions))
+
+    # 문제 텍스트 + 음성
     st.markdown(f"**{current_question}**")
     voice_manager = VoiceManager()
 
-    col1, col2 = st.columns([2, 1])
-    with col2:
+    col_audio, col_gif = st.columns([2, 1])
+    with col_audio:
         if st.button("🔊 문제 들려줘", key=f"tts_q_{exam_idx}"):
+            # 음성 재생
             voice_manager.play_question_audio(current_question)
-
-    # 답변 입력 (음성 + 텍스트 통합)
+            # GIF 재생 플래그
+            st.session_state[f"play_gif_{exam_idx}"] = True
+
+    # GIF: base64/HTML로 확실히 재생
+    want_gif = st.session_state.get(f"play_gif_{exam_idx}", False)
+    with col_gif:
+        if want_gif:
+            st.markdown("<div style='height: 10px'></div>", unsafe_allow_html=True)
+            # 프로젝트 내 GIF 경로 지정 (필요에 맞게 변경)
+            gif_html = _gif_to_base64_html("app/chacha.gif", width=228)
+            st.markdown(gif_html, unsafe_allow_html=True)
+            st.markdown("<div style='height: 10px'></div>", unsafe_allow_html=True)
+        else:
+            st.markdown("<div style='height: 48px'></div>", unsafe_allow_html=True)
+
+    # 문제 텍스트 보기 토글
+    show_text = st.toggle("📝 문제 텍스트 보기", value=False, key=f"show_text_{exam_idx}")
+    if show_text:
+        st.markdown(
+            f"<div style='font-size:1.1rem; font-weight:600; color:#222;'>{current_question}</div>",
+            unsafe_allow_html=True
+        )
+
+    # 답변 입력(음성+텍스트 통합)
     answer = unified_answer_input(exam_idx, current_question)
 
-    # 버튼
+    # 네비게이션
     col1, col2 = st.columns([1, 1])
     with col1:
         if st.button("➡️ Next", key=f"next_btn_{exam_idx}"):
-            if answer.strip():
+            if answer and answer.strip():
                 st.session_state.exam_answers.append(answer.strip())
                 st.session_state.user_input = ""
                 st.session_state.exam_idx += 1
@@ -263,124 +236,13 @@
             st.session_state[f"text_input_{exam_idx}"] = ""
             st.session_state[f"audio_data_{exam_idx}"] = None
             st.session_state.user_input = ""
+            # GIF도 초기화
+            st.session_state[f"play_gif_{exam_idx}"] = False
             st.rerun()
-=======
-    # ===== 개발자 모드 (메인 화면) =====
-    dev_mode = st.toggle("개발자 모드", value=False, key="dev_mode_main")
-    if dev_mode:
-        st.markdown("---")
-        st.subheader("[개발자모드] 사용자가 선택한 Survey 데이터")
-        st.json(st.session_state.get("survey_data", {}))
-        st.subheader("[개발자모드] OpenAI가 생성한 질문 리스트")
-        st.write(qs)
-        st.markdown("---")
-
-    if ("exam_answers" not in st.session_state
-            or not isinstance(st.session_state.exam_answers, list)
-            or len(st.session_state.exam_answers) != len(qs)):
-        st.session_state.exam_answers = [""] * len(qs)
-
-    if "exam_idx" not in st.session_state:
-        st.session_state.exam_idx = 0
-
-    idx = st.session_state.exam_idx
-    if idx < 0 or idx >= len(qs):
-        idx = 0
-        st.session_state.exam_idx = 0
-
-    # ===== 상단 진행 바 =====
-    progress = (idx + 1) / len(qs)
-    st.markdown(
-        f"""
-        <div style='margin-bottom: 8px; margin-top: 2px;'>
-            <div style='width: 100%; height: 7px; background: #f3f4f6; border-radius: 5px; position: relative; overflow: hidden;'>
-                <div style='height: 100%; width: {progress*100:.1f}%; background: linear-gradient(90deg, #3b82f6 60%, #60a5fa 100%); border-radius: 5px; transition: width 0.4s;'></div>
-            </div>
-        </div>
-        <div style='font-size: 1.08rem; font-weight: 600; color: #222; margin-bottom: 8px;'>
-            Question {idx + 1} / {len(qs)}
-        </div>
-        """,
-        unsafe_allow_html=True
-    )
-
-
-
-    from app.utils.voice_utils import VoiceManager, unified_answer_input
-    voice_manager = VoiceManager()
-
-    # 문제 오디오를 항상 새로 생성하여 즉시 재생
-    audio_bytes = voice_manager.text_to_speech(qs[idx])
-    st.session_state[f"audio_bytes_{idx}"] = audio_bytes
-
-
-
-    # ===== 문제듣기(음성 재생) 버튼 및 chacha.gif 제어 =====
-    play_key = f"play_audio_{idx}"
-    if play_key not in st.session_state:
-        st.session_state[play_key] = False
-
-    col_audio, col_gif = st.columns([2, 1])
-    with col_audio:
-        if st.button("🔊 문제 듣기", key=f"audio_btn_{idx}"):
-            st.session_state[play_key] = True
-    import random
-    if st.session_state[play_key]:
-        st.audio(audio_bytes, format='audio/mp3', start_time=0)
-        st.success("문제를 재생합니다!")
-        with col_gif:
-            st.markdown("<div style='height: 10px'></div>", unsafe_allow_html=True)
-            gif_url = f"app/chacha.gif?t={random.randint(1, 1_000_000)}"
-            st.markdown(f"<img src='{gif_url}' width='228' style='display:block;margin:auto;' />", unsafe_allow_html=True)
-            st.markdown("<div style='height: 10px'></div>", unsafe_allow_html=True)
-    else:
-        with col_gif:
-            st.markdown("<div style='height: 48px'></div>", unsafe_allow_html=True)
-
-    # ===== 문제 텍스트 보기 토글 =====
-    show_text = st.toggle("📝 문제 텍스트 보기", value=False, key=f"show_text_{idx}")
-    if show_text:
-        st.markdown(f"<div style='font-size:1.18rem; font-weight:600; color:#222;'>{qs[idx]}</div>", unsafe_allow_html=True)
-        st.markdown("<div style='height: 8px'></div>", unsafe_allow_html=True)
-
-    # ===== 답변 입력 (음성+텍스트 통합) =====
-    from app.utils.voice_utils import auto_convert_audio_if_needed
-    answer = unified_answer_input(idx, qs[idx])
-    # 항상 최신 답변을 exam_answers에 저장
-    st.session_state.exam_answers[idx] = answer
-    # 음성 파일도 별도 리스트로 관리 (피드백에서 재생용)
-    if 'answer_audio_files' not in st.session_state:
-        st.session_state['answer_audio_files'] = [None] * len(qs)
-    audio_key = f"audio_data_{idx}"
-    if audio_key in st.session_state:
-        st.session_state['answer_audio_files'][idx] = st.session_state[audio_key]
-
-    # ===== 네비게이션 버튼 =====
-    col1, col2 = st.columns([1,1])
-    with col1:
-        if st.button("← Back", disabled=(idx == 0)):
-            st.session_state.exam_idx -= 1
-            st.rerun()
-    with col2:
-        if idx == len(qs) - 1:
-            # 마지막 문제: Finish
-            if st.button("Finish"):
-                # 마지막 답변도 자동 변환 시도 (음성만 있고 텍스트 없을 때)
-                final_answer = auto_convert_audio_if_needed(idx)
-                st.session_state.exam_answers[idx] = final_answer
-                # 음성 파일도 저장
-                if audio_key in st.session_state:
-                    st.session_state['answer_audio_files'][idx] = st.session_state[audio_key]
-                st.session_state.stage = "feedback"
-                st.rerun()
-        else:
-            if st.button("Next →"):
-                # 다음 문제로 넘어갈 때도 자동 변환 시도
-                final_answer = auto_convert_audio_if_needed(idx)
-                st.session_state.exam_answers[idx] = final_answer
-                # 음성 파일도 저장
-                if audio_key in st.session_state:
-                    st.session_state['answer_audio_files'][idx] = st.session_state[audio_key]
-                st.session_state.exam_idx += 1
-                st.rerun()
->>>>>>> 54964da1
+
+
+# ---- 이 모듈을 직접 실행했을 때의 가벼운 테스트 진입점 ----
+if __name__ == "__main__":
+    # streamlit run app/pages/exam.py 로 실행하는 것을 권장
+    # 여기서는 함수만 호출
+    show_exam()