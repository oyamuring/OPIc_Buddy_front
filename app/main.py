<<<<<<< HEAD
# app/main.py
import os
import warnings
import logging

# 모든 경고 숨기기
warnings.filterwarnings("ignore", category=UserWarning)
warnings.filterwarnings("ignore", message=".*missing ScriptRunContext.*")

# Streamlit 관련 로그만 ERROR 이상만 출력
logging.getLogger("streamlit").setLevel(logging.ERROR)
=======
"""
OPIc Buddy - AI 기반 영어 말하기 연습 앱
"""
import streamlit as st
from pathlib import Path
>>>>>>> 0292fef5

# Streamlit 내부 에러 메시지 숨김
os.environ["STREAMLIT_SUPPRESS_ERRORS"] = "1"

import streamlit as st
from components.intro import show_intro
from components.survey import show_survey
from components.chat import show_chat
from components.exam import show_exam   # ★ 추가

# 페이지 설정
st.set_page_config(
    page_title="🤖 OPIc Buddy", 
    page_icon="🤖",
    layout="wide"
)

def initialize_session_state():
    """세션 상태 초기화"""
    if "stage" not in st.session_state:
        st.session_state.stage = "intro"  # intro → survey → chat
    
    if "survey_step" not in st.session_state:
        st.session_state.survey_step = 0
    
    if "survey_data" not in st.session_state:
        st.session_state.survey_data = {}
    
    if "survey_value_pool" not in st.session_state:
        st.session_state.survey_value_pool = []
    
    if "chat_history" not in st.session_state:
        st.session_state.chat_history = []
    
    # Survey Value Pool 업데이트 함수
    def update_survey_value_pool():
        """설문조사 데이터에서 Survey Value Pool 생성"""
        if not st.session_state.survey_data:
            return
        
        value_pool = []
        survey_data = st.session_state.survey_data
        
        # work 섹션에서 값 추출
        if survey_data.get("work"):
            for value in survey_data["work"].values():
                if value and value not in value_pool:
                    value_pool.append(value)
        
        # education 섹션에서 값 추출
        if survey_data.get("education"):
            for value in survey_data["education"].values():
                if value and value not in value_pool:
                    value_pool.append(value)
        
        # living 값 추가
        if survey_data.get("living") and survey_data["living"] not in value_pool:
            value_pool.append(survey_data["living"])
        
        # activities 섹션에서 값 추출
        if survey_data.get("activities"):
            for category, items in survey_data["activities"].items():
                if items:
                    for item in items:
                        if item and item not in value_pool:
                            value_pool.append(item)
        
        # self_assessment 값 추가
        if survey_data.get("self_assessment") and survey_data["self_assessment"] not in value_pool:
            value_pool.append(survey_data["self_assessment"])
        
        st.session_state.survey_value_pool = value_pool
    
    # 세션 상태에 업데이트 함수 저장
    st.session_state.update_survey_value_pool = update_survey_value_pool

def main():
<<<<<<< HEAD
    st.set_page_config(page_title="🤖 OPIc Buddy", page_icon="🤖", layout="centered")
    initialize_session_state()

=======
    """메인 애플리케이션"""
    initialize_session_state()
    
    # 모델 로드
    gen_pipeline = load_model()
    
    # 스테이지별 화면 표시
>>>>>>> 0292fef5
    if st.session_state.stage == "intro":
        show_intro()
    elif st.session_state.stage == "survey":
        show_survey()
    elif st.session_state.stage == "exam":      # ★ 추가
        show_exam()
    elif st.session_state.stage == "chat":
<<<<<<< HEAD
        show_chat(None)  # 모델 파이프라인 없으면 None 전달(components/chat.py 내부에서 처리)
    else:
        st.error("알 수 없는 스테이지입니다.")

def initialize_session_state():
    if "stage" not in st.session_state:
        st.session_state.stage = "intro"
    if "survey_data" not in st.session_state:
        st.session_state.survey_data = {"work": {}, "education": {}, "living": "", "activities": {}}
    if "chat_history" not in st.session_state:
        st.session_state.chat_history = []
    if "survey_step" not in st.session_state:
        st.session_state.survey_step = 0
=======
        show_chat(gen_pipeline)
>>>>>>> 0292fef5

if __name__ == "__main__":
    main()<|MERGE_RESOLUTION|>--- conflicted
+++ resolved
@@ -1,112 +1,14 @@
-<<<<<<< HEAD
 # app/main.py
-import os
-import warnings
-import logging
-
-# 모든 경고 숨기기
-warnings.filterwarnings("ignore", category=UserWarning)
-warnings.filterwarnings("ignore", message=".*missing ScriptRunContext.*")
-
-# Streamlit 관련 로그만 ERROR 이상만 출력
-logging.getLogger("streamlit").setLevel(logging.ERROR)
-=======
-"""
-OPIc Buddy - AI 기반 영어 말하기 연습 앱
-"""
-import streamlit as st
-from pathlib import Path
->>>>>>> 0292fef5
-
-# Streamlit 내부 에러 메시지 숨김
-os.environ["STREAMLIT_SUPPRESS_ERRORS"] = "1"
-
 import streamlit as st
 from components.intro import show_intro
 from components.survey import show_survey
 from components.chat import show_chat
 from components.exam import show_exam   # ★ 추가
 
-# 페이지 설정
-st.set_page_config(
-    page_title="🤖 OPIc Buddy", 
-    page_icon="🤖",
-    layout="wide"
-)
-
-def initialize_session_state():
-    """세션 상태 초기화"""
-    if "stage" not in st.session_state:
-        st.session_state.stage = "intro"  # intro → survey → chat
-    
-    if "survey_step" not in st.session_state:
-        st.session_state.survey_step = 0
-    
-    if "survey_data" not in st.session_state:
-        st.session_state.survey_data = {}
-    
-    if "survey_value_pool" not in st.session_state:
-        st.session_state.survey_value_pool = []
-    
-    if "chat_history" not in st.session_state:
-        st.session_state.chat_history = []
-    
-    # Survey Value Pool 업데이트 함수
-    def update_survey_value_pool():
-        """설문조사 데이터에서 Survey Value Pool 생성"""
-        if not st.session_state.survey_data:
-            return
-        
-        value_pool = []
-        survey_data = st.session_state.survey_data
-        
-        # work 섹션에서 값 추출
-        if survey_data.get("work"):
-            for value in survey_data["work"].values():
-                if value and value not in value_pool:
-                    value_pool.append(value)
-        
-        # education 섹션에서 값 추출
-        if survey_data.get("education"):
-            for value in survey_data["education"].values():
-                if value and value not in value_pool:
-                    value_pool.append(value)
-        
-        # living 값 추가
-        if survey_data.get("living") and survey_data["living"] not in value_pool:
-            value_pool.append(survey_data["living"])
-        
-        # activities 섹션에서 값 추출
-        if survey_data.get("activities"):
-            for category, items in survey_data["activities"].items():
-                if items:
-                    for item in items:
-                        if item and item not in value_pool:
-                            value_pool.append(item)
-        
-        # self_assessment 값 추가
-        if survey_data.get("self_assessment") and survey_data["self_assessment"] not in value_pool:
-            value_pool.append(survey_data["self_assessment"])
-        
-        st.session_state.survey_value_pool = value_pool
-    
-    # 세션 상태에 업데이트 함수 저장
-    st.session_state.update_survey_value_pool = update_survey_value_pool
-
 def main():
-<<<<<<< HEAD
     st.set_page_config(page_title="🤖 OPIc Buddy", page_icon="🤖", layout="centered")
     initialize_session_state()
 
-=======
-    """메인 애플리케이션"""
-    initialize_session_state()
-    
-    # 모델 로드
-    gen_pipeline = load_model()
-    
-    # 스테이지별 화면 표시
->>>>>>> 0292fef5
     if st.session_state.stage == "intro":
         show_intro()
     elif st.session_state.stage == "survey":
@@ -114,7 +16,6 @@
     elif st.session_state.stage == "exam":      # ★ 추가
         show_exam()
     elif st.session_state.stage == "chat":
-<<<<<<< HEAD
         show_chat(None)  # 모델 파이프라인 없으면 None 전달(components/chat.py 내부에서 처리)
     else:
         st.error("알 수 없는 스테이지입니다.")
@@ -128,9 +29,6 @@
         st.session_state.chat_history = []
     if "survey_step" not in st.session_state:
         st.session_state.survey_step = 0
-=======
-        show_chat(gen_pipeline)
->>>>>>> 0292fef5
 
 if __name__ == "__main__":
     main()